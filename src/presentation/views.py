# Use importlib to import module with hyphen in name

from django.core.paginator import Paginator
from django.http import JsonResponse
from django.shortcuts import get_object_or_404, render
from django.views.decorators.cache import cache_page

from business_logic.bst import BST
from business_logic.merge_sort import MergeSort
from business_logic.top_k import BookRanker
from data_access.models import Book
from django.contrib import messages
from django.contrib.auth.models import User
from django.contrib.auth import login
from django.shortcuts import render, redirect

<<<<<<< HEAD
=======

>>>>>>> a191152b
@cache_page(60 * 15)
def index(request):
    k = int(request.GET.get("k", 10))  # Get k parameter, default to 10
    top_books = BookRanker.get_top_k(k)  # Fetch top k books

    context = {
        "top_books": top_books,
        "k_value": k,
        "title": f"Top {k} Books",
    }
    return render(request, "index.html", context)


@cache_page(60 * 5)
def search(request):
    page = request.GET.get("page", 1)
    per_page = 50
    sort = request.GET.get("sort", "title")
    order = request.GET.get("order", "asc")
    view = request.GET.get("view", "grid")
    query = request.GET.get("q", "").strip()
    books_query = Book.objects.all().order_by("id")
    if query:
        books_query = books_query.filter(title__icontains=query) | books_query.filter(
            authors__icontains=query
        )
        books_query = books_query.distinct()

    # Pagination
    paginator = Paginator(books_query, per_page)
    page_obj = paginator.get_page(page)
    page_books = list(page_obj.object_list)

    # Search BST
    if query:
        books = BST.search_in_books(page_books, query)
    else:
        books = page_books

    sorted_books = MergeSort.sort_books(books, sort, ascending=(order == "asc"))

    context = {
        "books": sorted_books,
        "page_obj": page_obj,
        "current_sort": sort,
        "current_order": order,
        "view": view,
        "request": request,
    }
    return render(request, "search.html", context)


def autocomplete(request):
    prefix = request.GET.get("q", "").strip()
    max_results = int(request.GET.get("max", 10))
    if not prefix:
        return JsonResponse({"suggestions": []})
    # Custom BST is super slow and is required for search.
    # This uses indexed DB query (O(log n + k)) since it is not required for
    # autocomplete.
    books = Book.objects.filter(title__istartswith=prefix).order_by("title")[
        :max_results
    ]
    data = [{"id": b.id, "title": b.title, "authors": b.authors} for b in books]
    return JsonResponse({"suggestions": data})


@cache_page(60 * 10)
def book_details(request, book_id):
    book = get_object_or_404(Book, pk=book_id)
    reviews = book.reviews.all()

    return render(request, "book_details.html", {"book": book, "reviews": reviews})


@cache_page(60 * 15)
def top_books(request):
    k = int(request.GET.get("k", 10))
    top_rated_books = BookRanker.get_top_k(k)

    context = {"top_books": top_rated_books, "k_value": k, "title": f"Top {k} Books"}
    return render(request, "top_books.html", context)


def login(request):
    return render(request, "login.html")


def signup(request):
    if request.method == "POST":
        username = request.POST.get("username")
        email = request.POST.get("email")
        password = request.POST.get("password")
        confirm_password = request.POST.get("confirm_password")

        if password != confirm_password:
            messages.error(request, "Passwords do not match.")
            return render(request, "signup.html")

        if User.objects.filter(username=username).exists():
            messages.error(request, "Username already taken.")
            return render(request, "signup.html")

        if User.objects.filter(email=email).exists():
            messages.error(request, "Email already in use.")
            return render(request, "signup.html")

        # Create and log in user
        user = User.objects.create_user(username=username, email=email, password=password) 
        
        login(request, user)  # Optional: auto login
        return redirect("index")  # Replace 'home' with your desired URL name

    return render(request, "signup.html")

def about(request):
    return render(request, 'about.html')    <|MERGE_RESOLUTION|>--- conflicted
+++ resolved
@@ -14,11 +14,7 @@
 from django.contrib.auth import login
 from django.shortcuts import render, redirect
 
-<<<<<<< HEAD
-=======
 
->>>>>>> a191152b
-@cache_page(60 * 15)
 def index(request):
     k = int(request.GET.get("k", 10))  # Get k parameter, default to 10
     top_books = BookRanker.get_top_k(k)  # Fetch top k books
