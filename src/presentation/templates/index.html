{% extends 'base.html' %}
{% load static %}

{% block content %}
<!-- Hero Section with Wave Background Placeholder -->
<div class="relative bg-white overflow-hidden">
    <div class="absolute inset-0">
        <!-- Placeholder for Wave SVG/Image -->
        <!-- <img class="w-full h-full object-cover" src="{% static 'images/wave.svg' %}" alt="Wave background"> -->
        <div class="w-full h-full bg-gradient-to-b from-blue-50 via-blue-100 to-transparent opacity-30"></div>
        <!-- Simple gradient placeholder -->
    </div>
    <main class="relative max-w-7xl mx-auto px-6 py-12 z-10"> <!-- Added relative and z-10 -->
        <div class="grid grid-cols-1 gap-12 lg:grid-cols-2">
            <div>
                <h1 class="text-5xl font-bold text-gray-900 mb-4">Your Personal Library, Reimagined</h1>
                <p class="text-xl text-gray-600 mb-6">Discover, track, and enjoy your reading journey</p>

                <!-- Search Bar -->
                <form action="{% url 'search' %}" method="get" class="mb-8 flex">
                    <input type="text" name="q" placeholder="Search for books by title or author..."
                        class="flex-grow p-3 border border-gray-300 rounded-l-md focus:ring-blue-500 focus:border-blue-500">
                    <button type="submit"
                        class="bg-blue-600 text-white px-6 py-3 rounded-r-md hover:bg-blue-700">Search</button>
                </form>

                <div class="space-x-4">
                    <a href="{% url 'signup' %}" class="bg-blue-600 text-white px-6 py-2 rounded-md">Sign Up</a>
                    <a href="{% url 'login' %}"
                        class="border border-blue-600 text-blue-600 px-6 py-2 rounded-md">Login</a>
                </div>
            </div>
            <div class="relative">
                <!-- Placeholder for Wave Design - could be an img or SVG background -->
                <!-- For example: <img src="{% static 'path/to/wave.svg' %}" class="absolute inset-0 w-full h-full object-cover opacity-50" alt="Wave background"> -->
                <div class="absolute top-0 right-0 bg-white p-6 rounded-lg shadow-lg">
                    <div class="flex items-center space-x-3">
                        <svg class="w-8 h-8 text-blue-600" fill="currentColor" viewBox="0 0 20 20">
                            <path
                                d="M9 4.804A7.968 7.968 0 005.5 4c-1.255 0-2.443.29-3.5.804v10A7.969 7.969 0 015.5 14c1.669 0 3.218.51 4.5 1.385A7.962 7.962 0 0114.5 14c1.255 0 2.443.29 3.5.804v-10A7.968 7.968 0 0014.5 4c-1.255 0-2.443.29-3.5.804V12a1 1 0 11-2 0V4.804z" />
                        </svg>
                        <div>
                            <h3 class="font-semibold">Digital Library</h3>
                            <p class="text-sm text-gray-600">Access your books anywhere</p>
                        </div>
                    </div>
                </div>
            </div>
        </div> <!-- End of main content grid -->
    </main> <!-- End of relative main -->
</div> <!-- End of Hero Section -->

<!-- Sections below hero -->
<div class="max-w-7xl mx-auto px-6 py-12"> <!-- Added container -->
    <!-- Section for Top Books -->
    <div class="mt-12"> <!-- Adjusted margin -->
        <div class="flex justify-between items-center mb-8">
            <h2 class="text-3xl font-bold text-gray-900">Top Rated Books</h2>
            <div class="mt-0">
                <form method="get" action="{% url 'index' %}" class="flex items-center space-x-4">
                    <label for="k-value" class="font-medium text-gray-700">Show top:</label>
                    <select id="k-value" name="k" class="rounded-md border-gray-300 shadow-sm focus:border-blue-500 focus:ring-blue-500 sm:text-sm" onchange="this.form.submit()">
                        <option value="5" {% if k_value == 5 %}selected{% endif %}>5 books</option>
                        <option value="10" {% if k_value == 10 %}selected{% endif %}>10 books</option>
                        <option value="25" {% if k_value == 25 %}selected{% endif %}>25 books</option>
                        <option value="50" {% if k_value == 50 %}selected{% endif %}>50 books</option>
                    </select>
                </form>
            </div>
        </div>
        
        {% if top_books %}
        <div class="grid grid-cols-1 sm:grid-cols-2 md:grid-cols-3 lg:grid-cols-4 xl:grid-cols-5 gap-8">
            {% for book in top_books %}
            <div class="bg-white rounded-lg shadow-lg overflow-hidden">
                <a href="{% url 'book_details' book_id=book.id %}">
                    {% if book.image %}
                    <img src="{{ book.image }}" alt="{{ book.title }}" class="w-full h-64 object-cover">
                    {% else %}
                    <div class="w-full h-64 bg-gray-200 flex items-center justify-center">
                        <span class="text-gray-500">No Image</span>
                    </div>
                    {% endif %}
                </a>
                <div class="p-4">
                    <h3 class="text-lg font-semibold mb-1 truncate" title="{{ book.title }}">
                        <a href="{% url 'book_details' book_id=book.id %}" class="hover:text-blue-600">{{ book.title }}</a>
                    </h3>
                    <p class="text-sm text-gray-600 truncate" title="{{ book.authors|default:'Unknown Author' }}">
                        {{ book.authors|default:"Unknown Author" }}
                    </p>
                    <div class="flex items-center justify-between mt-2">
                        <div class="flex items-center">
                            {% if book.rating %}
                            <span class="text-yellow-400">★</span>
                            <span class="ml-1 text-sm text-gray-700">{{ book.rating|floatformat:1 }}</span>
                            {% endif %}
                        </div>
                        <div class="text-xs text-gray-500">
                            Score: {{ book.score|floatformat:2 }}
                        </div>
                    </div>
                </div>
            </div>
            {% endfor %}
        </div>
        {% else %}
        <p class="text-center text-gray-600">No top books to display at the moment.</p>
        {% endif %}
    </div>

    <!-- Existing Feature Sections (can be kept, modified, or removed) -->
    <div class="grid grid-cols-1 gap-8 mt-16 md:grid-cols-3">
        <div class="p-6 bg-white rounded-lg shadow">
            <div class="text-blue-600 mb-4">
                <svg class="w-8 h-8" fill="currentColor" viewBox="0 0 20 20">
                    <path
                        d="M11.3 1.046A1 1 0 0112 2v5h4a1 1 0 01.82 1.573l-7 10A1 1 0 018 18v-5H4a1 1 0 01-.82-1.573l7-10a1 1 0 011.12-.38z" />
                </svg>
            </div>
            <h3 class="text-xl font-semibold mb-2">Lightning-Fast Search</h3>
            <p class="text-gray-600">Find any book instantly with our powerful search engine</p>
        </div>
        <div class="p-6 bg-white rounded-lg shadow">
            <div class="text-blue-600 mb-4">
                <svg class="w-8 h-8" fill="currentColor" viewBox="0 0 20 20">
                    <path
                        d="M7 3a1 1 0 000 2h6a1 1 0 100-2H7zM4 7a1 1 0 011-1h10a1 1 0 110 2H5a1 1 0 01-1-1zM2 11a2 2 0 012-2h12a2 2 0 012 2v4a2 2 0 01-2 2H4a2 2 0 01-2-2v-4z" />
                </svg>
            </div>
            <h3 class="text-xl font-semibold mb-2">Personalized For You</h3>
            <p class="text-gray-600">Get recommendations based on your reading preferences</p>
        </div>
        <div class="p-6 bg-white rounded-lg shadow">
            <div class="text-blue-600 mb-4">
                <svg class="w-8 h-8" fill="currentColor" viewBox="0 0 20 20">
                    <path d="M17.293 13.293A8 8 0 016.707 2.707a8.001 8.001 0 1010.586 10.586z" />
                </svg>
            </div>
            <h3 class="text-xl font-semibold mb-2">Read Anywhere</h3>
            <p class="text-gray-600">Access your library on any device, anytime</p>
        </div>
    </div>

    <div class="text-center mt-24">
        <h2 class="text-3xl font-bold mb-4">Join Our Growing Community</h2>
        <p class="text-gray-600 mb-12">Over 100,000 readers trust BookHub for their literary journey</p>
        <div class="grid grid-cols-3 gap-8 max-w-2xl mx-auto">
            <div>
                <div class="text-3xl font-bold text-blue-600">100k+</div>
                <p class="text-gray-600">Active Readers</p>
            </div>
            <div>
                <div class="text-3xl font-bold text-blue-600">1M+</div>
                <p class="text-gray-600">Books Available</p>
            </div>
            <div>
                <div class="text-3xl font-bold text-blue-600">4.8</div>
                <p class="text-gray-600">User Rating</p>
            </div>
        </div>
        <p class="text-gray-600 mt-8">Start your free 30-day trial. No credit card required.</p>
    </div>
<<<<<<< HEAD
    <!-- About Us Section -->
    <div class="mt-24 text-center">
        <h2 class="text-3xl font-bold mb-4">About Us</h2>
        <p class="text-gray-600 max-w-2xl mx-auto">
            BookHub is a modern digital library platform designed for passionate readers and book enthusiasts.
            Our mission is to make it easier for everyone to discover, organize, and enjoy books like never before.
            With personalized recommendations, lightning-fast search, and a community-driven experience, we’re redefining what a personal library can be.
        </p>
        <div class="mt-8">
            <a href="{% url 'about' %}" class="inline-block bg-blue-600 text-white px-6 py-3 rounded-md hover:bg-blue-700 transition">
                Learn More
            </a>
        </div>
    </div>
    
    
=======
>>>>>>> a191152b
</div> <!-- End of container for sections below hero -->
{% endblock %}<|MERGE_RESOLUTION|>--- conflicted
+++ resolved
@@ -161,24 +161,5 @@
         </div>
         <p class="text-gray-600 mt-8">Start your free 30-day trial. No credit card required.</p>
     </div>
-<<<<<<< HEAD
-    <!-- About Us Section -->
-    <div class="mt-24 text-center">
-        <h2 class="text-3xl font-bold mb-4">About Us</h2>
-        <p class="text-gray-600 max-w-2xl mx-auto">
-            BookHub is a modern digital library platform designed for passionate readers and book enthusiasts.
-            Our mission is to make it easier for everyone to discover, organize, and enjoy books like never before.
-            With personalized recommendations, lightning-fast search, and a community-driven experience, we’re redefining what a personal library can be.
-        </p>
-        <div class="mt-8">
-            <a href="{% url 'about' %}" class="inline-block bg-blue-600 text-white px-6 py-3 rounded-md hover:bg-blue-700 transition">
-                Learn More
-            </a>
-        </div>
-    </div>
-    
-    
-=======
->>>>>>> a191152b
-</div> <!-- End of container for sections below hero -->
+</main>
 {% endblock %}